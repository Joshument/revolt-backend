--- conflicted
+++ resolved
@@ -70,11 +70,8 @@
     + AbstractBot
     + AbstractUser
     + AbstractUserSettings
-<<<<<<< HEAD
     + AbstractWebhook
-=======
     + AbstractReport
     + AbstractSnapshot
->>>>>>> 3038fb23
 {
 }